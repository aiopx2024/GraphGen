--- conflicted
+++ resolved
@@ -1,1252 +1,588 @@
-<<<<<<< HEAD
-import json
-import json
-import os
-import sys
-import tempfile
-import uuid
-
-import gradio as gr
-import pandas as pd
-from dotenv import load_dotenv
-
-try:
-    from webui.i18n import Translate
-    from webui.i18n import gettext as _
-except ImportError:
-    # 如果新的i18n模块不可用，使用fallback
-    def _(text):
-        return text
-    
-    from contextlib import contextmanager
-    
-    @contextmanager
-    def Translate(*args, **kwargs):
-        yield None
-
-# 从.env文件中加载环境变量
-# 这是解决Windows下环境变量不自动加载问题的关键步骤
-load_dotenv()
-
-from webui.base import GraphGenParams
-from webui.cache_utils import cleanup_workspace, setup_workspace
-from webui.count_tokens import count_tokens
-from webui.test_api import test_api_connection
-
-# pylint: disable=wrong-import-position
-root_dir = os.path.dirname(os.path.dirname(os.path.abspath(__file__)))
-sys.path.append(root_dir)
-
-from graphgen.graphgen import GraphGen
-from graphgen.models import OpenAIModel, Tokenizer, TraverseStrategy
-from graphgen.models.llm.limitter import RPM, TPM
-from graphgen.utils import set_logger
-
-css = """
-.center-row {
-    display: flex;
-    justify-content: center;
-    align-items: center;
-}
-"""
-
-
-def init_graph_gen(config: dict, env: dict) -> GraphGen:
-    """
-    初始化GraphGen实例
-    解决环境变量加载和初始化参数配置问题
-    
-    Args:
-        config: 配置字典，包含分词器等参数
-        env: 环境变量字典，包含API Key等敏感信息
-    
-    Returns:
-        初始化完成的GraphGen实例
-    """
-    # 设置工作目录 - 使用主缓存目录而不是临时子目录
-    cache_dir = os.path.join(root_dir, "cache")
-    os.makedirs(cache_dir, exist_ok=True)
-    
-    # 设置日志目录
-    log_dir = os.path.join(cache_dir, "logs")
-    os.makedirs(log_dir, exist_ok=True)
-    request_id = str(uuid.uuid4())
-    log_file = os.path.join(log_dir, f"{request_id}.log")
-    
-    # 使用主缓存目录作为工作目录以持久化存储图数据
-    working_dir = cache_dir
-
-    set_logger(log_file, if_stream=False)
-    
-    # 临时设置环境变量以便GraphGen初始化
-    # 这确保了GraphGen.__post_init__不会因为缺少API Key而失败
-    for key, value in env.items():
-        if value:  # 只设置非空值
-            os.environ[key] = str(value)
-    
-    # 为GraphGen初始化创建最小配置
-    graph_config = {
-        "tokenizer": config.get("tokenizer", "cl100k_base"),
-        "search": {"enabled": False},  # 为webui禁用搜索功能
-        "input_file": config.get("input_file", ""),
-        "input_data_type": "raw"  # 默认数据类型
-    }
-    
-    graph_gen = GraphGen(config=graph_config, working_dir=working_dir)
-
-    # 使用提供的参数设置LLM客户端
-    # 这将覆盖在GraphGen.__post_init__中创建的客户端
-    graph_gen.synthesizer_llm_client = OpenAIModel(
-        model_name=env.get("SYNTHESIZER_MODEL", ""),
-        base_url=env.get("SYNTHESIZER_BASE_URL", ""),
-        api_key=env.get("SYNTHESIZER_API_KEY", ""),
-        request_limit=True,
-        rpm=RPM(env.get("RPM", 1000)),
-        tpm=TPM(env.get("TPM", 50000)),
-    )
-
-    graph_gen.trainee_llm_client = OpenAIModel(
-        model_name=env.get("TRAINEE_MODEL", ""),
-        base_url=env.get("TRAINEE_BASE_URL", ""),
-        api_key=env.get("TRAINEE_API_KEY", ""),
-        request_limit=True,
-        rpm=RPM(env.get("RPM", 1000)),
-        tpm=TPM(env.get("TPM", 50000)),
-    )
-
-    graph_gen.tokenizer_instance = Tokenizer(config.get("tokenizer", "cl100k_base"))
-
-    # 配置遍历策略
-    strategy_config = config.get("traverse_strategy", {})
-    graph_gen.traverse_strategy = TraverseStrategy(
-        qa_form=strategy_config.get("qa_form"),
-        expand_method=strategy_config.get("expand_method"),
-        bidirectional=strategy_config.get("bidirectional"),
-        max_extra_edges=strategy_config.get("max_extra_edges"),
-        max_tokens=strategy_config.get("max_tokens"),
-        max_depth=strategy_config.get("max_depth"),
-        edge_sampling=strategy_config.get("edge_sampling"),
-        isolated_node_strategy=strategy_config.get("isolated_node_strategy"),
-        loss_strategy=str(strategy_config.get("loss_strategy")),
-    )
-
-    return graph_gen
-
-
-# pylint: disable=too-many-statements
-def run_graphgen(params, progress=gr.Progress()):
-    """
-    运行GraphGen数据生成流程
-    
-    Args:
-        params: Web界面参数对象
-        progress: Gradio进度条对象
-    
-    Returns:
-        生成的数据文件和Token统计信息
-    """
-    def sum_tokens(client):
-        """计算客户端使用的总Token数"""
-        return sum(u["total_tokens"] for u in client.token_usage)
-
-    # 构建配置字典
-    config = {
-        "if_trainee_model": params.if_trainee_model,  # 是否使用学生模型
-        "input_file": params.input_file,  # 输入文件路径
-        "tokenizer": params.tokenizer,  # 分词器类型
-        "quiz_samples": params.quiz_samples,  # 测验样本数
-        "traverse_strategy": {
-            "qa_form": params.qa_form,  # 问答对形式
-            "bidirectional": params.bidirectional,  # 是否双向遍历
-            "expand_method": params.expand_method,  # 扩展方法
-            "max_extra_edges": params.max_extra_edges,  # 最大额外边数
-            "max_tokens": params.max_tokens,  # 最大Token数
-            "max_depth": params.max_depth,  # 最大深度
-            "edge_sampling": params.edge_sampling,  # 边采样策略
-            "isolated_node_strategy": params.isolated_node_strategy,  # 孤立节点策略
-            "loss_strategy": params.loss_strategy,  # 损失策略
-        },
-        "chunk_size": params.chunk_size,  # 分块大小
-    }
-
-    # 构建环境变量字典
-    env = {
-        "SYNTHESIZER_BASE_URL": params.synthesizer_url,  # 生成器模型URL
-        "SYNTHESIZER_MODEL": params.synthesizer_model,  # 生成器模型名称
-        "TRAINEE_BASE_URL": params.trainee_url,  # 学生模型URL
-        "TRAINEE_MODEL": params.trainee_model,  # 学生模型名称
-        "SYNTHESIZER_API_KEY": params.api_key,  # 生成器API密钥
-        "TRAINEE_API_KEY": params.trainee_api_key,  # 学生模型API密钥
-        "RPM": params.rpm,  # 每分钟请求数限制
-        "TPM": params.tpm,  # 每分钟Token数限制
-    }
-
-    # 测试API连接
-    test_api_connection(
-        env["SYNTHESIZER_BASE_URL"],
-        env["SYNTHESIZER_API_KEY"],
-        env["SYNTHESIZER_MODEL"],
-    )
-    if config["if_trainee_model"]:
-        test_api_connection(
-            env["TRAINEE_BASE_URL"], env["TRAINEE_API_KEY"], env["TRAINEE_MODEL"]
-        )
-
-    # 初始化GraphGen
-    graph_gen = init_graph_gen(config, env)
-    # 删除了graph_gen.clear()以启用增量知识积累
-
-    graph_gen.progress_bar = progress
-
-    try:
-        # 加载输入数据
-        file = config["input_file"]
-        if isinstance(file, list):
-            file = file[0]
-
-        data = []
-
-        # 根据文件扩展名确定数据类型和加载方式
-        if file.endswith(".jsonl"):
-            # JSONL格式：每行一个JSON对象
-            data_type = "raw"
-            with open(file, "r", encoding="utf-8") as f:
-                data.extend(json.loads(line) for line in f)
-        elif file.endswith(".json"):
-            # JSON格式：已分块的数据
-            data_type = "chunked"
-            with open(file, "r", encoding="utf-8") as f:
-                data.extend(json.load(f))
-        elif file.endswith(".txt"):
-            # TXT格式：纯文本，需要转换为raw格式
-            data_type = "raw"
-            content = ""
-            with open(file, "r", encoding="utf-8") as f:
-                lines = f.readlines()
-                for line in lines:
-                    content += line.strip() + " "
-            # 按指定大小分块
-            size = int(config.get("chunk_size", 512))
-            chunks = [content[i : i + size] for i in range(0, len(content), size)]
-            data.extend([{"content": chunk} for chunk in chunks])
-        else:
-            raise ValueError(f"Unsupported file type: {file}")
-
-        # 处理数据：构建知识图谱
-        graph_gen.insert_data(data, data_type)
-
-        if config["if_trainee_model"]:
-            # 生成测验：测试学生模型对知识的掌握程度
-            graph_gen.quiz_with_samples(max_samples=config["quiz_samples"])
-
-            # 判断语句：评估生成的语句质量
-            graph_gen.judge_statements()
-        else:
-            # 如果不使用学生模型，则使用随机采样策略
-            graph_gen.traverse_strategy.edge_sampling = "random"
-            # 跳过语句判断
-            graph_gen.judge_statements(skip=True)
-
-        # 遍历图谱：生成问答对
-        graph_gen.traverse_with_strategy(traverse_strategy=graph_gen.traverse_strategy, output_data_type=config["traverse_strategy"]["qa_form"])
-
-        # 保存输出结果
-        output_data = graph_gen.qa_storage.data
-        with tempfile.NamedTemporaryFile(
-            mode="w", suffix=".jsonl", delete=False, encoding="utf-8"
-        ) as tmpfile:
-            json.dump(output_data, tmpfile, ensure_ascii=False)
-            output_file = tmpfile.name
-
-        # 统计Token使用情况
-        synthesizer_tokens = sum_tokens(graph_gen.synthesizer_llm_client)
-        trainee_tokens = (
-            sum_tokens(graph_gen.trainee_llm_client)
-            if config["if_trainee_model"]
-            else 0
-        )
-        total_tokens = synthesizer_tokens + trainee_tokens
-
-        # 更新Token统计表格
-        data_frame = params.token_counter
-        try:
-            _update_data = [
-                [data_frame.iloc[0, 0], data_frame.iloc[0, 1], str(total_tokens)]
-            ]
-            new_df = pd.DataFrame(_update_data, columns=data_frame.columns)
-            data_frame = new_df
-
-        except Exception as e:
-            raise gr.Error(f"DataFrame operation error: {str(e)}")
-
-        return output_file, gr.DataFrame(
-            label="Token Stats",
-            headers=["Source Text Token Count", "Expected Token Usage", "Token Used"],
-            datatype="str",
-            interactive=False,
-            value=data_frame,
-            visible=True,
-            wrap=True,
-        )
-
-    except Exception as e:  # pylint: disable=broad-except
-        raise gr.Error(f"Error occurred: {str(e)}")
-
-    finally:
-        # Note: No need to cleanup workspace since we're using main cache directory
-        pass
-
-
-with gr.Blocks(title="GraphGen Demo", theme=gr.themes.Glass(), css=css) as demo:
-    # Header
-    gr.Image(
-        value=os.path.join(root_dir, "resources", "images", "logo.png"),
-        label="GraphGen Banner",
-        elem_id="banner",
-        interactive=False,
-        container=False,
-        show_download_button=False,
-        show_fullscreen_button=False,
-    )
-    lang_btn = gr.Radio(
-        choices=[
-            ("English", "en"),
-            ("简体中文", "zh"),
-        ],
-        value="en",
-        # label=_("Language"),
-        render=False,
-        container=False,
-        elem_classes=["center-row"],
-    )
-
-    gr.HTML(
-        """
-    <div style="display: flex; gap: 8px; margin-left: auto; align-items: center; justify-content: center;">
-        <a href="https://github.com/open-sciencelab/GraphGen/releases">
-            <img src="https://img.shields.io/badge/Version-v0.1.0-blue" alt="Version">
-        </a>
-        <a href="https://graphgen-docs.example.com">
-            <img src="https://img.shields.io/badge/Docs-Latest-brightgreen" alt="Documentation">
-        </a>
-        <a href="https://github.com/open-sciencelab/GraphGen/issues/10">
-            <img src="https://img.shields.io/github/stars/open-sciencelab/GraphGen?style=social" alt="GitHub Stars">
-        </a>
-        <a href="https://arxiv.org/abs/2505.20416">
-            <img src="https://img.shields.io/badge/arXiv-pdf-yellow" alt="arXiv">
-        </a>
-    </div>
-    """
-    )
-    with Translate(
-        os.path.join(root_dir, "webui", "translation.json"),
-        lang_btn,
-        placeholder_langs=["en", "zh"],
-        persistant=False,  # True to save the language setting in the browser. Requires gradio >= 5.6.0
-    ):
-        lang_btn.render()
-
-        gr.Markdown(
-            value="# GraphGen\n\n### [GraphGen](https://github.com/open-sciencelab/GraphGen) Knowledge Graph-Guided Synthetic Data Generation Framework"
-        )
-
-        if_trainee_model = gr.Checkbox(
-            label="Use Trainee Model", value=False, interactive=True
-        )
-
-        with gr.Accordion(label="Model Config", open=False):
-            synthesizer_url = gr.Textbox(
-                label="Synthesizer URL",
-                value="https://api.siliconflow.cn/v1",
-                info="Base URL for the synthesizer model API",
-                interactive=True,
-            )
-            synthesizer_model = gr.Textbox(
-                label="Synthesizer Model",
-                value="Qwen/Qwen2.5-7B-Instruct",
-                info="Model name for synthetic data generation",
-                interactive=True,
-            )
-            trainee_url = gr.Textbox(
-                label="Trainee URL",
-                value="https://api.siliconflow.cn/v1",
-                info="Base URL for the trainee model API",
-                interactive=True,
-                visible=if_trainee_model.value is True,
-            )
-            trainee_model = gr.Textbox(
-                label="Trainee Model",
-                value="Qwen/Qwen2.5-7B-Instruct",
-                info="Model name for evaluation and assessment",
-                interactive=True,
-                visible=if_trainee_model.value is True,
-            )
-            trainee_api_key = gr.Textbox(
-                label="SiliconFlow Token for Trainee Model",
-                type="password",
-                value="",
-                info="https://cloud.siliconflow.cn/account/ak",
-                visible=if_trainee_model.value is True,
-            )
-
-        with gr.Accordion(label="Generation Config", open=False):
-            chunk_size = gr.Slider(
-                label="Chunk Size",
-                minimum=256,
-                maximum=4096,
-                value=512,
-                step=256,
-                interactive=True,
-            )
-            tokenizer = gr.Textbox(
-                label="Tokenizer", value="cl100k_base", interactive=True
-            )
-            qa_form = gr.Radio(
-                choices=["atomic", "multi_hop", "aggregated"],
-                label="QA Form",
-                value="aggregated",
-                interactive=True,
-            )
-            quiz_samples = gr.Number(
-                label="Quiz Samples",
-                value=2,
-                minimum=1,
-                interactive=True,
-                visible=if_trainee_model.value is True,
-            )
-            bidirectional = gr.Checkbox(
-                label="Bidirectional", value=True, interactive=True
-            )
-
-            expand_method = gr.Radio(
-                choices=["max_width", "max_tokens"],
-                label="Expand Method",
-                value="max_tokens",
-                interactive=True,
-            )
-            max_extra_edges = gr.Slider(
-                minimum=1,
-                maximum=10,
-                value=5,
-                label="Max Extra Edges",
-                step=1,
-                interactive=True,
-                visible=expand_method.value == "max_width",
-            )
-            max_tokens = gr.Slider(
-                minimum=64,
-                maximum=1024,
-                value=256,
-                label="Max Tokens",
-                step=64,
-                interactive=True,
-                visible=(expand_method.value != "max_width"),
-            )
-
-            max_depth = gr.Slider(
-                minimum=1,
-                maximum=5,
-                value=2,
-                label="Max Depth",
-                step=1,
-                interactive=True,
-            )
-            edge_sampling = gr.Radio(
-                choices=["max_loss", "min_loss", "random"],
-                label="Edge Sampling",
-                value="max_loss",
-                interactive=True,
-                visible=if_trainee_model.value is True,
-            )
-            isolated_node_strategy = gr.Radio(
-                choices=["add", "ignore"],
-                label="Isolated Node Strategy",
-                value="ignore",
-                interactive=True,
-            )
-            loss_strategy = gr.Radio(
-                choices=["only_edge", "both"],
-                label="Loss Strategy",
-                value="only_edge",
-                interactive=True,
-            )
-
-        with gr.Row(equal_height=True):
-            with gr.Column(scale=3):
-                api_key = gr.Textbox(
-                    label="SiliconFlow Token",
-                    type="password",
-                    value="",
-                    info="https://cloud.siliconflow.cn/account/ak",
-                )
-            with gr.Column(scale=1):
-                test_connection_btn = gr.Button("Test Connection")
-
-        with gr.Blocks():
-            with gr.Row(equal_height=True):
-                with gr.Column():
-                    rpm = gr.Slider(
-                        label="RPM",
-                        minimum=10,
-                        maximum=10000,
-                        value=1000,
-                        step=100,
-                        interactive=True,
-                        visible=True,
-                    )
-                with gr.Column():
-                    tpm = gr.Slider(
-                        label="TPM",
-                        minimum=5000,
-                        maximum=5000000,
-                        value=50000,
-                        step=1000,
-                        interactive=True,
-                        visible=True,
-                    )
-
-        with gr.Blocks():
-            with gr.Row(equal_height=True):
-                with gr.Column(scale=1):
-                    upload_file = gr.File(
-                        label="Upload File",
-                        file_count="single",
-                        file_types=[".txt", ".json", ".jsonl"],
-                        interactive=True,
-                    )
-                    examples_dir = os.path.join(root_dir, "webui", "examples")
-                    gr.Examples(
-                        examples=[
-                            [os.path.join(examples_dir, "txt_demo.txt")],
-                            [os.path.join(examples_dir, "raw_demo.jsonl")],
-                            [os.path.join(examples_dir, "chunked_demo.json")],
-                        ],
-                        inputs=upload_file,
-                        label="Example Files",
-                        examples_per_page=3,
-                    )
-                with gr.Column(scale=1):
-                    output = gr.File(
-                        label="Output(See Github FAQ)",
-                        file_count="single",
-                        interactive=False,
-                    )
-
-        with gr.Blocks():
-            token_counter = gr.DataFrame(
-                label="Token Stats",
-                headers=[
-                    "Source Text Token Count",
-                    "Estimated Token Usage",
-                    "Token Used",
-                ],
-                datatype="str",
-                interactive=False,
-                visible=False,
-                wrap=True,
-            )
-
-        submit_btn = gr.Button("Run GraphGen")
-
-        # Test Connection
-        test_connection_btn.click(
-            test_api_connection,
-            inputs=[synthesizer_url, api_key, synthesizer_model],
-            outputs=[],
-        )
-
-        if if_trainee_model.value:
-            test_connection_btn.click(
-                test_api_connection,
-                inputs=[trainee_url, api_key, trainee_model],
-                outputs=[],
-            )
-
-        expand_method.change(
-            lambda method: (
-                gr.update(visible=method == "max_width"),
-                gr.update(visible=method != "max_width"),
-            ),
-            inputs=expand_method,
-            outputs=[max_extra_edges, max_tokens],
-        )
-
-        if_trainee_model.change(
-            lambda use_trainee: [gr.update(visible=use_trainee)] * 5,
-            inputs=if_trainee_model,
-            outputs=[
-                trainee_url,
-                trainee_model,
-                quiz_samples,
-                edge_sampling,
-                trainee_api_key,
-            ],
-        )
-
-        upload_file.change(
-            lambda x: (gr.update(visible=True)),
-            inputs=[upload_file],
-            outputs=[token_counter],
-        ).then(
-            count_tokens,
-            inputs=[upload_file, tokenizer, token_counter],
-            outputs=[token_counter],
-        )
-
-        # run GraphGen
-        submit_btn.click(
-            lambda x: (gr.update(visible=False)),
-            inputs=[token_counter],
-            outputs=[token_counter],
-        )
-
-        submit_btn.click(
-            lambda *args: run_graphgen(
-                GraphGenParams(
-                    if_trainee_model=args[0],
-                    input_file=args[1],
-                    tokenizer=args[2],
-                    qa_form=args[3],
-                    bidirectional=args[4],
-                    expand_method=args[5],
-                    max_extra_edges=args[6],
-                    max_tokens=args[7],
-                    max_depth=args[8],
-                    edge_sampling=args[9],
-                    isolated_node_strategy=args[10],
-                    loss_strategy=args[11],
-                    synthesizer_url=args[12],
-                    synthesizer_model=args[13],
-                    trainee_model=args[14],
-                    api_key=args[15],
-                    chunk_size=args[16],
-                    rpm=args[17],
-                    tpm=args[18],
-                    quiz_samples=args[19],
-                    trainee_url=args[20],
-                    trainee_api_key=args[21],
-                    token_counter=args[22],
-                )
-            ),
-            inputs=[
-                if_trainee_model,
-                upload_file,
-                tokenizer,
-                qa_form,
-                bidirectional,
-                expand_method,
-                max_extra_edges,
-                max_tokens,
-                max_depth,
-                edge_sampling,
-                isolated_node_strategy,
-                loss_strategy,
-                synthesizer_url,
-                synthesizer_model,
-                trainee_model,
-                api_key,
-                chunk_size,
-                rpm,
-                tpm,
-                quiz_samples,
-                trainee_url,
-                trainee_api_key,
-                token_counter,
-            ],
-            outputs=[output, token_counter],
-        )
-
-if __name__ == "__main__":
-    demo.queue(api_open=False, default_concurrency_limit=2)
-    demo.launch(server_name="0.0.0.0")
-=======
-# pylint: skip-file
-import json
-import os
-import sys
-import tempfile
-
-import gradio as gr
-import pandas as pd
-
-from webui.base import GraphGenParams
-from webui.cache_utils import cleanup_workspace, setup_workspace
-from webui.count_tokens import count_tokens
-from webui.i18n import Translate
-from webui.i18n import gettext as _
-from webui.test_api import test_api_connection
-
-# pylint: disable=wrong-import-position
-root_dir = os.path.dirname(os.path.dirname(os.path.abspath(__file__)))
-sys.path.append(root_dir)
-
-from graphgen.graphgen import GraphGen
-from graphgen.models import OpenAIModel, Tokenizer, TraverseStrategy
-from graphgen.models.llm.limitter import RPM, TPM
-from graphgen.utils import set_logger
-
-css = """
-.center-row {
-    display: flex;
-    justify-content: center;
-    align-items: center;
-}
-"""
-
-
-def init_graph_gen(config: dict, env: dict) -> GraphGen:
-    # Set up working directory
-    log_file, working_dir = setup_workspace(os.path.join(root_dir, "cache"))
-
-    set_logger(log_file, if_stream=False)
-    graph_gen = GraphGen(working_dir=working_dir)
-
-    # Set up LLM clients
-    graph_gen.synthesizer_llm_client = OpenAIModel(
-        model_name=env.get("SYNTHESIZER_MODEL", ""),
-        base_url=env.get("SYNTHESIZER_BASE_URL", ""),
-        api_key=env.get("SYNTHESIZER_API_KEY", ""),
-        request_limit=True,
-        rpm=RPM(env.get("RPM", 1000)),
-        tpm=TPM(env.get("TPM", 50000)),
-    )
-
-    graph_gen.trainee_llm_client = OpenAIModel(
-        model_name=env.get("TRAINEE_MODEL", ""),
-        base_url=env.get("TRAINEE_BASE_URL", ""),
-        api_key=env.get("TRAINEE_API_KEY", ""),
-        request_limit=True,
-        rpm=RPM(env.get("RPM", 1000)),
-        tpm=TPM(env.get("TPM", 50000)),
-    )
-
-    graph_gen.tokenizer_instance = Tokenizer(config.get("tokenizer", "cl100k_base"))
-
-    strategy_config = config.get("traverse_strategy", {})
-    graph_gen.traverse_strategy = TraverseStrategy(
-        qa_form=strategy_config.get("qa_form"),
-        expand_method=strategy_config.get("expand_method"),
-        bidirectional=strategy_config.get("bidirectional"),
-        max_extra_edges=strategy_config.get("max_extra_edges"),
-        max_tokens=strategy_config.get("max_tokens"),
-        max_depth=strategy_config.get("max_depth"),
-        edge_sampling=strategy_config.get("edge_sampling"),
-        isolated_node_strategy=strategy_config.get("isolated_node_strategy"),
-        loss_strategy=str(strategy_config.get("loss_strategy")),
-    )
-
-    return graph_gen
-
-
-# pylint: disable=too-many-statements
-def run_graphgen(params, progress=gr.Progress()):
-    def sum_tokens(client):
-        return sum(u["total_tokens"] for u in client.token_usage)
-
-    config = {
-        "if_trainee_model": params.if_trainee_model,
-        "input_file": params.input_file,
-        "tokenizer": params.tokenizer,
-        "quiz_samples": params.quiz_samples,
-        "traverse_strategy": {
-            "qa_form": params.qa_form,
-            "bidirectional": params.bidirectional,
-            "expand_method": params.expand_method,
-            "max_extra_edges": params.max_extra_edges,
-            "max_tokens": params.max_tokens,
-            "max_depth": params.max_depth,
-            "edge_sampling": params.edge_sampling,
-            "isolated_node_strategy": params.isolated_node_strategy,
-            "loss_strategy": params.loss_strategy,
-        },
-        "chunk_size": params.chunk_size,
-    }
-
-    env = {
-        "SYNTHESIZER_BASE_URL": params.synthesizer_url,
-        "SYNTHESIZER_MODEL": params.synthesizer_model,
-        "TRAINEE_BASE_URL": params.trainee_url,
-        "TRAINEE_MODEL": params.trainee_model,
-        "SYNTHESIZER_API_KEY": params.api_key,
-        "TRAINEE_API_KEY": params.trainee_api_key,
-        "RPM": params.rpm,
-        "TPM": params.tpm,
-    }
-
-    # Test API connection
-    test_api_connection(
-        env["SYNTHESIZER_BASE_URL"],
-        env["SYNTHESIZER_API_KEY"],
-        env["SYNTHESIZER_MODEL"],
-    )
-    if config["if_trainee_model"]:
-        test_api_connection(
-            env["TRAINEE_BASE_URL"], env["TRAINEE_API_KEY"], env["TRAINEE_MODEL"]
-        )
-
-    # Initialize GraphGen
-    graph_gen = init_graph_gen(config, env)
-    graph_gen.clear()
-
-    graph_gen.progress_bar = progress
-
-    try:
-        # Load input data
-        file = config["input_file"]
-        if isinstance(file, list):
-            file = file[0]
-
-        data = []
-
-        if file.endswith(".jsonl"):
-            data_type = "raw"
-            with open(file, "r", encoding="utf-8") as f:
-                data.extend(json.loads(line) for line in f)
-        elif file.endswith(".json"):
-            data_type = "chunked"
-            with open(file, "r", encoding="utf-8") as f:
-                data.extend(json.load(f))
-        elif file.endswith(".txt"):
-            # 读取文件后根据chunk_size转成raw格式的数据
-            data_type = "raw"
-            content = ""
-            with open(file, "r", encoding="utf-8") as f:
-                lines = f.readlines()
-                for line in lines:
-                    content += line.strip() + " "
-            size = int(config.get("chunk_size", 512))
-            chunks = [content[i : i + size] for i in range(0, len(content), size)]
-            data.extend([{"content": chunk} for chunk in chunks])
-        else:
-            raise ValueError(f"Unsupported file type: {file}")
-
-        # Process the data
-        graph_gen.insert(data, data_type)
-
-        if config["if_trainee_model"]:
-            # Generate quiz
-            graph_gen.quiz(max_samples=config["quiz_samples"])
-
-            # Judge statements
-            graph_gen.judge()
-        else:
-            graph_gen.traverse_strategy.edge_sampling = "random"
-            # Skip judge statements
-            graph_gen.judge(skip=True)
-
-        # Traverse graph
-        graph_gen.traverse(traverse_strategy=graph_gen.traverse_strategy)
-
-        # Save output
-        output_data = graph_gen.qa_storage.data
-        with tempfile.NamedTemporaryFile(
-            mode="w", suffix=".jsonl", delete=False, encoding="utf-8"
-        ) as tmpfile:
-            json.dump(output_data, tmpfile, ensure_ascii=False)
-            output_file = tmpfile.name
-
-        synthesizer_tokens = sum_tokens(graph_gen.synthesizer_llm_client)
-        trainee_tokens = (
-            sum_tokens(graph_gen.trainee_llm_client)
-            if config["if_trainee_model"]
-            else 0
-        )
-        total_tokens = synthesizer_tokens + trainee_tokens
-
-        data_frame = params.token_counter
-        try:
-            _update_data = [
-                [data_frame.iloc[0, 0], data_frame.iloc[0, 1], str(total_tokens)]
-            ]
-            new_df = pd.DataFrame(_update_data, columns=data_frame.columns)
-            data_frame = new_df
-
-        except Exception as e:
-            raise gr.Error(f"DataFrame operation error: {str(e)}")
-
-        return output_file, gr.DataFrame(
-            label="Token Stats",
-            headers=["Source Text Token Count", "Expected Token Usage", "Token Used"],
-            datatype="str",
-            interactive=False,
-            value=data_frame,
-            visible=True,
-            wrap=True,
-        )
-
-    except Exception as e:  # pylint: disable=broad-except
-        raise gr.Error(f"Error occurred: {str(e)}")
-
-    finally:
-        # Clean up workspace
-        cleanup_workspace(graph_gen.working_dir)
-
-
-with gr.Blocks(title="GraphGen Demo", theme=gr.themes.Glass(), css=css) as demo:
-    # Header
-    gr.Image(
-        value=os.path.join(root_dir, "resources", "images", "logo.png"),
-        label="GraphGen Banner",
-        elem_id="banner",
-        interactive=False,
-        container=False,
-        show_download_button=False,
-        show_fullscreen_button=False,
-    )
-    lang_btn = gr.Radio(
-        choices=[
-            ("English", "en"),
-            ("简体中文", "zh"),
-        ],
-        value="en",
-        # label=_("Language"),
-        render=False,
-        container=False,
-        elem_classes=["center-row"],
-    )
-
-    gr.HTML(
-        """
-    <div style="display: flex; gap: 8px; margin-left: auto; align-items: center; justify-content: center;">
-        <a href="https://github.com/open-sciencelab/GraphGen/releases">
-            <img src="https://img.shields.io/badge/Version-v0.1.0-blue" alt="Version">
-        </a>
-        <a href="https://graphgen-docs.example.com">
-            <img src="https://img.shields.io/badge/Docs-Latest-brightgreen" alt="Documentation">
-        </a>
-        <a href="https://github.com/open-sciencelab/GraphGen/issues/10">
-            <img src="https://img.shields.io/github/stars/open-sciencelab/GraphGen?style=social" alt="GitHub Stars">
-        </a>
-        <a href="https://arxiv.org/abs/2505.20416">
-            <img src="https://img.shields.io/badge/arXiv-pdf-yellow" alt="arXiv">
-        </a>
-    </div>
-    """
-    )
-    with Translate(
-        os.path.join(root_dir, "webui", "translation.json"),
-        lang_btn,
-        placeholder_langs=["en", "zh"],
-        persistant=False,  # True to save the language setting in the browser. Requires gradio >= 5.6.0
-    ):
-        lang_btn.render()
-
-        gr.Markdown(
-            value="# "
-            + _("Title")
-            + "\n\n"
-            + "### [GraphGen](https://github.com/open-sciencelab/GraphGen) "
-            + _("Intro")
-        )
-
-        if_trainee_model = gr.Checkbox(
-            label=_("Use Trainee Model"), value=False, interactive=True
-        )
-
-        with gr.Accordion(label=_("Model Config"), open=False):
-            synthesizer_url = gr.Textbox(
-                label="Synthesizer URL",
-                value="https://api.siliconflow.cn/v1",
-                info=_("Synthesizer URL Info"),
-                interactive=True,
-            )
-            synthesizer_model = gr.Textbox(
-                label="Synthesizer Model",
-                value="Qwen/Qwen2.5-7B-Instruct",
-                info=_("Synthesizer Model Info"),
-                interactive=True,
-            )
-            trainee_url = gr.Textbox(
-                label="Trainee URL",
-                value="https://api.siliconflow.cn/v1",
-                info=_("Trainee URL Info"),
-                interactive=True,
-                visible=if_trainee_model.value is True,
-            )
-            trainee_model = gr.Textbox(
-                label="Trainee Model",
-                value="Qwen/Qwen2.5-7B-Instruct",
-                info=_("Trainee Model Info"),
-                interactive=True,
-                visible=if_trainee_model.value is True,
-            )
-            trainee_api_key = gr.Textbox(
-                label=_("SiliconFlow Token for Trainee Model"),
-                type="password",
-                value="",
-                info="https://cloud.siliconflow.cn/account/ak",
-                visible=if_trainee_model.value is True,
-            )
-
-        with gr.Accordion(label=_("Generation Config"), open=False):
-            chunk_size = gr.Slider(
-                label="Chunk Size",
-                minimum=256,
-                maximum=4096,
-                value=512,
-                step=256,
-                interactive=True,
-            )
-            tokenizer = gr.Textbox(
-                label="Tokenizer", value="cl100k_base", interactive=True
-            )
-            qa_form = gr.Radio(
-                choices=["atomic", "multi_hop", "aggregated"],
-                label="QA Form",
-                value="aggregated",
-                interactive=True,
-            )
-            quiz_samples = gr.Number(
-                label="Quiz Samples",
-                value=2,
-                minimum=1,
-                interactive=True,
-                visible=if_trainee_model.value is True,
-            )
-            bidirectional = gr.Checkbox(
-                label="Bidirectional", value=True, interactive=True
-            )
-
-            expand_method = gr.Radio(
-                choices=["max_width", "max_tokens"],
-                label="Expand Method",
-                value="max_tokens",
-                interactive=True,
-            )
-            max_extra_edges = gr.Slider(
-                minimum=1,
-                maximum=10,
-                value=5,
-                label="Max Extra Edges",
-                step=1,
-                interactive=True,
-                visible=expand_method.value == "max_width",
-            )
-            max_tokens = gr.Slider(
-                minimum=64,
-                maximum=1024,
-                value=256,
-                label="Max Tokens",
-                step=64,
-                interactive=True,
-                visible=(expand_method.value != "max_width"),
-            )
-
-            max_depth = gr.Slider(
-                minimum=1,
-                maximum=5,
-                value=2,
-                label="Max Depth",
-                step=1,
-                interactive=True,
-            )
-            edge_sampling = gr.Radio(
-                choices=["max_loss", "min_loss", "random"],
-                label="Edge Sampling",
-                value="max_loss",
-                interactive=True,
-                visible=if_trainee_model.value is True,
-            )
-            isolated_node_strategy = gr.Radio(
-                choices=["add", "ignore"],
-                label="Isolated Node Strategy",
-                value="ignore",
-                interactive=True,
-            )
-            loss_strategy = gr.Radio(
-                choices=["only_edge", "both"],
-                label="Loss Strategy",
-                value="only_edge",
-                interactive=True,
-            )
-
-        with gr.Row(equal_height=True):
-            with gr.Column(scale=3):
-                api_key = gr.Textbox(
-                    label=_("SiliconFlow Token"),
-                    type="password",
-                    value="",
-                    info="https://cloud.siliconflow.cn/account/ak",
-                )
-            with gr.Column(scale=1):
-                test_connection_btn = gr.Button(_("Test Connection"))
-
-        with gr.Blocks():
-            with gr.Row(equal_height=True):
-                with gr.Column():
-                    rpm = gr.Slider(
-                        label="RPM",
-                        minimum=10,
-                        maximum=10000,
-                        value=1000,
-                        step=100,
-                        interactive=True,
-                        visible=True,
-                    )
-                with gr.Column():
-                    tpm = gr.Slider(
-                        label="TPM",
-                        minimum=5000,
-                        maximum=5000000,
-                        value=50000,
-                        step=1000,
-                        interactive=True,
-                        visible=True,
-                    )
-
-        with gr.Blocks():
-            with gr.Row(equal_height=True):
-                with gr.Column(scale=1):
-                    upload_file = gr.File(
-                        label=_("Upload File"),
-                        file_count="single",
-                        file_types=[".txt", ".json", ".jsonl"],
-                        interactive=True,
-                    )
-                    examples_dir = os.path.join(root_dir, "webui", "examples")
-                    gr.Examples(
-                        examples=[
-                            [os.path.join(examples_dir, "txt_demo.txt")],
-                            [os.path.join(examples_dir, "raw_demo.jsonl")],
-                            [os.path.join(examples_dir, "chunked_demo.json")],
-                        ],
-                        inputs=upload_file,
-                        label=_("Example Files"),
-                        examples_per_page=3,
-                    )
-                with gr.Column(scale=1):
-                    output = gr.File(
-                        label="Output(See Github FAQ)",
-                        file_count="single",
-                        interactive=False,
-                    )
-
-        with gr.Blocks():
-            token_counter = gr.DataFrame(
-                label="Token Stats",
-                headers=[
-                    "Source Text Token Count",
-                    "Estimated Token Usage",
-                    "Token Used",
-                ],
-                datatype="str",
-                interactive=False,
-                visible=False,
-                wrap=True,
-            )
-
-        submit_btn = gr.Button(_("Run GraphGen"))
-
-        # Test Connection
-        test_connection_btn.click(
-            test_api_connection,
-            inputs=[synthesizer_url, api_key, synthesizer_model],
-            outputs=[],
-        )
-
-        if if_trainee_model.value:
-            test_connection_btn.click(
-                test_api_connection,
-                inputs=[trainee_url, api_key, trainee_model],
-                outputs=[],
-            )
-
-        expand_method.change(
-            lambda method: (
-                gr.update(visible=method == "max_width"),
-                gr.update(visible=method != "max_width"),
-            ),
-            inputs=expand_method,
-            outputs=[max_extra_edges, max_tokens],
-        )
-
-        if_trainee_model.change(
-            lambda use_trainee: [gr.update(visible=use_trainee)] * 5,
-            inputs=if_trainee_model,
-            outputs=[
-                trainee_url,
-                trainee_model,
-                quiz_samples,
-                edge_sampling,
-                trainee_api_key,
-            ],
-        )
-
-        upload_file.change(
-            lambda x: (gr.update(visible=True)),
-            inputs=[upload_file],
-            outputs=[token_counter],
-        ).then(
-            count_tokens,
-            inputs=[upload_file, tokenizer, token_counter],
-            outputs=[token_counter],
-        )
-
-        # run GraphGen
-        submit_btn.click(
-            lambda x: (gr.update(visible=False)),
-            inputs=[token_counter],
-            outputs=[token_counter],
-        )
-
-        submit_btn.click(
-            lambda *args: run_graphgen(
-                GraphGenParams(
-                    if_trainee_model=args[0],
-                    input_file=args[1],
-                    tokenizer=args[2],
-                    qa_form=args[3],
-                    bidirectional=args[4],
-                    expand_method=args[5],
-                    max_extra_edges=args[6],
-                    max_tokens=args[7],
-                    max_depth=args[8],
-                    edge_sampling=args[9],
-                    isolated_node_strategy=args[10],
-                    loss_strategy=args[11],
-                    synthesizer_url=args[12],
-                    synthesizer_model=args[13],
-                    trainee_model=args[14],
-                    api_key=args[15],
-                    chunk_size=args[16],
-                    rpm=args[17],
-                    tpm=args[18],
-                    quiz_samples=args[19],
-                    trainee_url=args[20],
-                    trainee_api_key=args[21],
-                    token_counter=args[22],
-                )
-            ),
-            inputs=[
-                if_trainee_model,
-                upload_file,
-                tokenizer,
-                qa_form,
-                bidirectional,
-                expand_method,
-                max_extra_edges,
-                max_tokens,
-                max_depth,
-                edge_sampling,
-                isolated_node_strategy,
-                loss_strategy,
-                synthesizer_url,
-                synthesizer_model,
-                trainee_model,
-                api_key,
-                chunk_size,
-                rpm,
-                tpm,
-                quiz_samples,
-                trainee_url,
-                trainee_api_key,
-                token_counter,
-            ],
-            outputs=[output, token_counter],
-        )
-
-
-if __name__ == "__main__":
-    demo.queue(api_open=False, default_concurrency_limit=2)
-    demo.launch(server_name="0.0.0.0")
->>>>>>> 3137c4b5
+import json
+import os
+import sys
+import tempfile
+
+import gradio as gr
+import pandas as pd
+
+from webui.base import GraphGenParams
+from webui.cache_utils import cleanup_workspace, setup_workspace
+from webui.count_tokens import count_tokens
+from webui.i18n import Translate
+from webui.i18n import gettext as _
+from webui.test_api import test_api_connection
+
+# pylint: disable=wrong-import-position
+root_dir = os.path.dirname(os.path.dirname(os.path.abspath(__file__)))
+sys.path.append(root_dir)
+
+from graphgen.graphgen import GraphGen
+from graphgen.models import OpenAIModel, Tokenizer, TraverseStrategy
+from graphgen.models.llm.limitter import RPM, TPM
+from graphgen.utils import set_logger
+
+css = """
+.center-row {
+    display: flex;
+    justify-content: center;
+    align-items: center;
+}
+"""
+
+
+def init_graph_gen(config: dict, env: dict) -> GraphGen:
+    # Set up working directory
+    log_file, working_dir = setup_workspace(os.path.join(root_dir, "cache"))
+
+    set_logger(log_file, if_stream=False)
+    graph_gen = GraphGen(working_dir=working_dir)
+
+    # Set up LLM clients
+    graph_gen.synthesizer_llm_client = OpenAIModel(
+        model_name=env.get("SYNTHESIZER_MODEL", ""),
+        base_url=env.get("SYNTHESIZER_BASE_URL", ""),
+        api_key=env.get("SYNTHESIZER_API_KEY", ""),
+        request_limit=True,
+        rpm=RPM(env.get("RPM", 1000)),
+        tpm=TPM(env.get("TPM", 50000)),
+    )
+
+    graph_gen.trainee_llm_client = OpenAIModel(
+        model_name=env.get("TRAINEE_MODEL", ""),
+        base_url=env.get("TRAINEE_BASE_URL", ""),
+        api_key=env.get("TRAINEE_API_KEY", ""),
+        request_limit=True,
+        rpm=RPM(env.get("RPM", 1000)),
+        tpm=TPM(env.get("TPM", 50000)),
+    )
+
+    graph_gen.tokenizer_instance = Tokenizer(config.get("tokenizer", "cl100k_base"))
+
+    strategy_config = config.get("traverse_strategy", {})
+    graph_gen.traverse_strategy = TraverseStrategy(
+        qa_form=strategy_config.get("qa_form"),
+        expand_method=strategy_config.get("expand_method"),
+        bidirectional=strategy_config.get("bidirectional"),
+        max_extra_edges=strategy_config.get("max_extra_edges"),
+        max_tokens=strategy_config.get("max_tokens"),
+        max_depth=strategy_config.get("max_depth"),
+        edge_sampling=strategy_config.get("edge_sampling"),
+        isolated_node_strategy=strategy_config.get("isolated_node_strategy"),
+        loss_strategy=str(strategy_config.get("loss_strategy")),
+    )
+
+    return graph_gen
+
+
+# pylint: disable=too-many-statements
+def run_graphgen(params, progress=gr.Progress()):
+    def sum_tokens(client):
+        return sum(u["total_tokens"] for u in client.token_usage)
+
+    config = {
+        "if_trainee_model": params.if_trainee_model,
+        "input_file": params.input_file,
+        "tokenizer": params.tokenizer,
+        "quiz_samples": params.quiz_samples,
+        "traverse_strategy": {
+            "qa_form": params.qa_form,
+            "bidirectional": params.bidirectional,
+            "expand_method": params.expand_method,
+            "max_extra_edges": params.max_extra_edges,
+            "max_tokens": params.max_tokens,
+            "max_depth": params.max_depth,
+            "edge_sampling": params.edge_sampling,
+            "isolated_node_strategy": params.isolated_node_strategy,
+            "loss_strategy": params.loss_strategy,
+        },
+        "chunk_size": params.chunk_size,
+    }
+
+    env = {
+        "SYNTHESIZER_BASE_URL": params.synthesizer_url,
+        "SYNTHESIZER_MODEL": params.synthesizer_model,
+        "TRAINEE_BASE_URL": params.trainee_url,
+        "TRAINEE_MODEL": params.trainee_model,
+        "SYNTHESIZER_API_KEY": params.api_key,
+        "TRAINEE_API_KEY": params.trainee_api_key,
+        "RPM": params.rpm,
+        "TPM": params.tpm,
+    }
+
+    # Test API connection
+    test_api_connection(
+        env["SYNTHESIZER_BASE_URL"],
+        env["SYNTHESIZER_API_KEY"],
+        env["SYNTHESIZER_MODEL"],
+    )
+    if config["if_trainee_model"]:
+        test_api_connection(
+            env["TRAINEE_BASE_URL"], env["TRAINEE_API_KEY"], env["TRAINEE_MODEL"]
+        )
+
+    # Initialize GraphGen
+    graph_gen = init_graph_gen(config, env)
+    graph_gen.clear()
+
+    graph_gen.progress_bar = progress
+
+    try:
+        # Load input data
+        file = config["input_file"]
+        if isinstance(file, list):
+            file = file[0]
+
+        data = []
+
+        if file.endswith(".jsonl"):
+            data_type = "raw"
+            with open(file, "r", encoding="utf-8") as f:
+                data.extend(json.loads(line) for line in f)
+        elif file.endswith(".json"):
+            data_type = "chunked"
+            with open(file, "r", encoding="utf-8") as f:
+                data.extend(json.load(f))
+        elif file.endswith(".txt"):
+            # 读取文件后根据chunk_size转成raw格式的数据
+            data_type = "raw"
+            content = ""
+            with open(file, "r", encoding="utf-8") as f:
+                lines = f.readlines()
+                for line in lines:
+                    content += line.strip() + " "
+            size = int(config.get("chunk_size", 512))
+            chunks = [content[i : i + size] for i in range(0, len(content), size)]
+            data.extend([{"content": chunk} for chunk in chunks])
+        else:
+            raise ValueError(f"Unsupported file type: {file}")
+
+        # Process the data
+        graph_gen.insert(data, data_type)
+
+        if config["if_trainee_model"]:
+            # Generate quiz
+            graph_gen.quiz(max_samples=config["quiz_samples"])
+
+            # Judge statements
+            graph_gen.judge()
+        else:
+            graph_gen.traverse_strategy.edge_sampling = "random"
+            # Skip judge statements
+            graph_gen.judge(skip=True)
+
+        # Traverse graph
+        graph_gen.traverse(traverse_strategy=graph_gen.traverse_strategy)
+
+        # Save output
+        output_data = graph_gen.qa_storage.data
+        with tempfile.NamedTemporaryFile(
+            mode="w", suffix=".jsonl", delete=False, encoding="utf-8"
+        ) as tmpfile:
+            json.dump(output_data, tmpfile, ensure_ascii=False)
+            output_file = tmpfile.name
+
+        synthesizer_tokens = sum_tokens(graph_gen.synthesizer_llm_client)
+        trainee_tokens = (
+            sum_tokens(graph_gen.trainee_llm_client)
+            if config["if_trainee_model"]
+            else 0
+        )
+        total_tokens = synthesizer_tokens + trainee_tokens
+
+        data_frame = params.token_counter
+        try:
+            _update_data = [
+                [data_frame.iloc[0, 0], data_frame.iloc[0, 1], str(total_tokens)]
+            ]
+            new_df = pd.DataFrame(_update_data, columns=data_frame.columns)
+            data_frame = new_df
+
+        except Exception as e:
+            raise gr.Error(f"DataFrame operation error: {str(e)}")
+
+        return output_file, gr.DataFrame(
+            label="Token Stats",
+            headers=["Source Text Token Count", "Expected Token Usage", "Token Used"],
+            datatype="str",
+            interactive=False,
+            value=data_frame,
+            visible=True,
+            wrap=True,
+        )
+
+    except Exception as e:  # pylint: disable=broad-except
+        raise gr.Error(f"Error occurred: {str(e)}")
+
+    finally:
+        # Clean up workspace
+        cleanup_workspace(graph_gen.working_dir)
+
+
+with gr.Blocks(title="GraphGen Demo", theme=gr.themes.Glass(), css=css) as demo:
+    # Header
+    gr.Image(
+        value=os.path.join(root_dir, "resources", "images", "logo.png"),
+        label="GraphGen Banner",
+        elem_id="banner",
+        interactive=False,
+        container=False,
+        show_download_button=False,
+        show_fullscreen_button=False,
+    )
+    lang_btn = gr.Radio(
+        choices=[
+            ("English", "en"),
+            ("简体中文", "zh"),
+        ],
+        value="en",
+        # label=_("Language"),
+        render=False,
+        container=False,
+        elem_classes=["center-row"],
+    )
+
+    gr.HTML(
+        """
+    <div style="display: flex; gap: 8px; margin-left: auto; align-items: center; justify-content: center;">
+        <a href="https://github.com/open-sciencelab/GraphGen/releases">
+            <img src="https://img.shields.io/badge/Version-v0.1.0-blue" alt="Version">
+        </a>
+        <a href="https://graphgen-docs.example.com">
+            <img src="https://img.shields.io/badge/Docs-Latest-brightgreen" alt="Documentation">
+        </a>
+        <a href="https://github.com/open-sciencelab/GraphGen/issues/10">
+            <img src="https://img.shields.io/github/stars/open-sciencelab/GraphGen?style=social" alt="GitHub Stars">
+        </a>
+        <a href="https://arxiv.org/abs/2505.20416">
+            <img src="https://img.shields.io/badge/arXiv-pdf-yellow" alt="arXiv">
+        </a>
+    </div>
+    """
+    )
+    with Translate(
+        os.path.join(root_dir, "webui", "translation.json"),
+        lang_btn,
+        placeholder_langs=["en", "zh"],
+        persistant=False,  # True to save the language setting in the browser. Requires gradio >= 5.6.0
+    ):
+        lang_btn.render()
+
+        gr.Markdown(
+            value="# "
+            + _("Title")
+            + "\n\n"
+            + "### [GraphGen](https://github.com/open-sciencelab/GraphGen) "
+            + _("Intro")
+        )
+
+        if_trainee_model = gr.Checkbox(
+            label=_("Use Trainee Model"), value=False, interactive=True
+        )
+
+        with gr.Accordion(label=_("Model Config"), open=False):
+            synthesizer_url = gr.Textbox(
+                label="Synthesizer URL",
+                value="https://api.siliconflow.cn/v1",
+                info=_("Synthesizer URL Info"),
+                interactive=True,
+            )
+            synthesizer_model = gr.Textbox(
+                label="Synthesizer Model",
+                value="Qwen/Qwen2.5-7B-Instruct",
+                info=_("Synthesizer Model Info"),
+                interactive=True,
+            )
+            trainee_url = gr.Textbox(
+                label="Trainee URL",
+                value="https://api.siliconflow.cn/v1",
+                info=_("Trainee URL Info"),
+                interactive=True,
+                visible=if_trainee_model.value is True,
+            )
+            trainee_model = gr.Textbox(
+                label="Trainee Model",
+                value="Qwen/Qwen2.5-7B-Instruct",
+                info=_("Trainee Model Info"),
+                interactive=True,
+                visible=if_trainee_model.value is True,
+            )
+            trainee_api_key = gr.Textbox(
+                label=_("SiliconFlow Token for Trainee Model"),
+                type="password",
+                value="",
+                info="https://cloud.siliconflow.cn/account/ak",
+                visible=if_trainee_model.value is True,
+            )
+
+        with gr.Accordion(label=_("Generation Config"), open=False):
+            chunk_size = gr.Slider(
+                label="Chunk Size",
+                minimum=256,
+                maximum=4096,
+                value=512,
+                step=256,
+                interactive=True,
+            )
+            tokenizer = gr.Textbox(
+                label="Tokenizer", value="cl100k_base", interactive=True
+            )
+            qa_form = gr.Radio(
+                choices=["atomic", "multi_hop", "aggregated"],
+                label="QA Form",
+                value="aggregated",
+                interactive=True,
+            )
+            quiz_samples = gr.Number(
+                label="Quiz Samples",
+                value=2,
+                minimum=1,
+                interactive=True,
+                visible=if_trainee_model.value is True,
+            )
+            bidirectional = gr.Checkbox(
+                label="Bidirectional", value=True, interactive=True
+            )
+
+            expand_method = gr.Radio(
+                choices=["max_width", "max_tokens"],
+                label="Expand Method",
+                value="max_tokens",
+                interactive=True,
+            )
+            max_extra_edges = gr.Slider(
+                minimum=1,
+                maximum=10,
+                value=5,
+                label="Max Extra Edges",
+                step=1,
+                interactive=True,
+                visible=expand_method.value == "max_width",
+            )
+            max_tokens = gr.Slider(
+                minimum=64,
+                maximum=1024,
+                value=256,
+                label="Max Tokens",
+                step=64,
+                interactive=True,
+                visible=(expand_method.value != "max_width"),
+            )
+
+            max_depth = gr.Slider(
+                minimum=1,
+                maximum=5,
+                value=2,
+                label="Max Depth",
+                step=1,
+                interactive=True,
+            )
+            edge_sampling = gr.Radio(
+                choices=["max_loss", "min_loss", "random"],
+                label="Edge Sampling",
+                value="max_loss",
+                interactive=True,
+                visible=if_trainee_model.value is True,
+            )
+            isolated_node_strategy = gr.Radio(
+                choices=["add", "ignore"],
+                label="Isolated Node Strategy",
+                value="ignore",
+                interactive=True,
+            )
+            loss_strategy = gr.Radio(
+                choices=["only_edge", "both"],
+                label="Loss Strategy",
+                value="only_edge",
+                interactive=True,
+            )
+
+        with gr.Row(equal_height=True):
+            with gr.Column(scale=3):
+                api_key = gr.Textbox(
+                    label=_("SiliconFlow Token"),
+                    type="password",
+                    value="",
+                    info="https://cloud.siliconflow.cn/account/ak",
+                )
+            with gr.Column(scale=1):
+                test_connection_btn = gr.Button(_("Test Connection"))
+
+        with gr.Blocks():
+            with gr.Row(equal_height=True):
+                with gr.Column():
+                    rpm = gr.Slider(
+                        label="RPM",
+                        minimum=10,
+                        maximum=10000,
+                        value=1000,
+                        step=100,
+                        interactive=True,
+                        visible=True,
+                    )
+                with gr.Column():
+                    tpm = gr.Slider(
+                        label="TPM",
+                        minimum=5000,
+                        maximum=5000000,
+                        value=50000,
+                        step=1000,
+                        interactive=True,
+                        visible=True,
+                    )
+
+        with gr.Blocks():
+            with gr.Row(equal_height=True):
+                with gr.Column(scale=1):
+                    upload_file = gr.File(
+                        label=_("Upload File"),
+                        file_count="single",
+                        file_types=[".txt", ".json", ".jsonl"],
+                        interactive=True,
+                    )
+                    examples_dir = os.path.join(root_dir, "webui", "examples")
+                    gr.Examples(
+                        examples=[
+                            [os.path.join(examples_dir, "txt_demo.txt")],
+                            [os.path.join(examples_dir, "raw_demo.jsonl")],
+                            [os.path.join(examples_dir, "chunked_demo.json")],
+                        ],
+                        inputs=upload_file,
+                        label=_("Example Files"),
+                        examples_per_page=3,
+                    )
+                with gr.Column(scale=1):
+                    output = gr.File(
+                        label="Output(See Github FAQ)",
+                        file_count="single",
+                        interactive=False,
+                    )
+
+        with gr.Blocks():
+            token_counter = gr.DataFrame(
+                label="Token Stats",
+                headers=[
+                    "Source Text Token Count",
+                    "Estimated Token Usage",
+                    "Token Used",
+                ],
+                datatype="str",
+                interactive=False,
+                visible=False,
+                wrap=True,
+            )
+
+        submit_btn = gr.Button(_("Run GraphGen"))
+
+        # Test Connection
+        test_connection_btn.click(
+            test_api_connection,
+            inputs=[synthesizer_url, api_key, synthesizer_model],
+            outputs=[],
+        )
+
+        if if_trainee_model.value:
+            test_connection_btn.click(
+                test_api_connection,
+                inputs=[trainee_url, api_key, trainee_model],
+                outputs=[],
+            )
+
+        expand_method.change(
+            lambda method: (
+                gr.update(visible=method == "max_width"),
+                gr.update(visible=method != "max_width"),
+            ),
+            inputs=expand_method,
+            outputs=[max_extra_edges, max_tokens],
+        )
+
+        if_trainee_model.change(
+            lambda use_trainee: [gr.update(visible=use_trainee)] * 5,
+            inputs=if_trainee_model,
+            outputs=[
+                trainee_url,
+                trainee_model,
+                quiz_samples,
+                edge_sampling,
+                trainee_api_key,
+            ],
+        )
+
+        upload_file.change(
+            lambda x: (gr.update(visible=True)),
+            inputs=[upload_file],
+            outputs=[token_counter],
+        ).then(
+            count_tokens,
+            inputs=[upload_file, tokenizer, token_counter],
+            outputs=[token_counter],
+        )
+
+        # run GraphGen
+        submit_btn.click(
+            lambda x: (gr.update(visible=False)),
+            inputs=[token_counter],
+            outputs=[token_counter],
+        )
+
+        submit_btn.click(
+            lambda *args: run_graphgen(
+                GraphGenParams(
+                    if_trainee_model=args[0],
+                    input_file=args[1],
+                    tokenizer=args[2],
+                    qa_form=args[3],
+                    bidirectional=args[4],
+                    expand_method=args[5],
+                    max_extra_edges=args[6],
+                    max_tokens=args[7],
+                    max_depth=args[8],
+                    edge_sampling=args[9],
+                    isolated_node_strategy=args[10],
+                    loss_strategy=args[11],
+                    synthesizer_url=args[12],
+                    synthesizer_model=args[13],
+                    trainee_model=args[14],
+                    api_key=args[15],
+                    chunk_size=args[16],
+                    rpm=args[17],
+                    tpm=args[18],
+                    quiz_samples=args[19],
+                    trainee_url=args[20],
+                    trainee_api_key=args[21],
+                    token_counter=args[22],
+                )
+            ),
+            inputs=[
+                if_trainee_model,
+                upload_file,
+                tokenizer,
+                qa_form,
+                bidirectional,
+                expand_method,
+                max_extra_edges,
+                max_tokens,
+                max_depth,
+                edge_sampling,
+                isolated_node_strategy,
+                loss_strategy,
+                synthesizer_url,
+                synthesizer_model,
+                trainee_model,
+                api_key,
+                chunk_size,
+                rpm,
+                tpm,
+                quiz_samples,
+                trainee_url,
+                trainee_api_key,
+                token_counter,
+            ],
+            outputs=[output, token_counter],
+        )
+
+
+if __name__ == "__main__":
+    demo.queue(api_open=False, default_concurrency_limit=2)
+    demo.launch(server_name="0.0.0.0")